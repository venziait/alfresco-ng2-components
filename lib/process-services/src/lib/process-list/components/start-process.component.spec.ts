/*!
 * @license
 * Copyright 2019 Alfresco Software, Ltd.
 *
 * Licensed under the Apache License, Version 2.0 (the "License");
 * you may not use this file except in compliance with the License.
 * You may obtain a copy of the License at
 *
 *     http://www.apache.org/licenses/LICENSE-2.0
 *
 * Unless required by applicable law or agreed to in writing, software
 * distributed under the License is distributed on an "AS IS" BASIS,
 * WITHOUT WARRANTIES OR CONDITIONS OF ANY KIND, either express or implied.
 * See the License for the specific language governing permissions and
 * limitations under the License.
 */

import { DebugElement, SimpleChange } from '@angular/core';
import { async, ComponentFixture, TestBed } from '@angular/core/testing';
import { ActivitiContentService, AppConfigService, FormService, setupTestBed, AppsProcessService } from '@alfresco/adf-core';
import { of, throwError } from 'rxjs';
<<<<<<< HEAD
import { MatSelectChange } from '@angular/material/select';
=======
import { MatSelectChange } from '@angular/material';
>>>>>>> 14ce05c7

import { ProcessInstanceVariable } from '../models/process-instance-variable.model';
import { ProcessService } from '../services/process.service';
import {
    newProcess,
    taskFormMock,
    testProcessDef,
    testMultipleProcessDefs,
    testProcessDefWithForm,
    testProcessDefinitions
} from '../../mock';
import { StartProcessInstanceComponent } from './start-process.component';
import { ProcessTestingModule } from '../../testing/process.testing.module';
import { By } from '@angular/platform-browser';
import { TranslateModule } from '@ngx-translate/core';
import { deployedApps } from '../../mock/apps-list.mock';

describe('StartFormComponent', () => {

    let appConfig: AppConfigService;
    let activitiContentService: ActivitiContentService;
    let component: StartProcessInstanceComponent;
    let fixture: ComponentFixture<StartProcessInstanceComponent>;
    let processService: ProcessService;
    let formService: FormService;
    let appsProcessService: AppsProcessService;
    let getDefinitionsSpy: jasmine.Spy;
    let getStartFormDefinitionSpy: jasmine.Spy;
    let startProcessSpy: jasmine.Spy;
    let applyAlfrescoNodeSpy: jasmine.Spy;
    let getDeployedApplicationsSpy: jasmine.Spy;

    setupTestBed({
        imports: [
            TranslateModule.forRoot(),
            ProcessTestingModule
        ]
    });

    const selectOptionByName = (name: string) => {
        const selectElement = fixture.nativeElement.querySelector('button#adf-select-process-dropdown');
        selectElement.click();
        fixture.detectChanges();
        const options: any = fixture.debugElement.queryAll(By.css('.mat-option-text'));
        const currentOption = options.find( (option: DebugElement) => option.nativeElement.innerHTML.trim() === name );

        if (currentOption) {
            currentOption.nativeElement.click();
        }
    };

    beforeEach(() => {
        appConfig = TestBed.inject(AppConfigService);
        activitiContentService = TestBed.inject(ActivitiContentService);
        fixture = TestBed.createComponent(StartProcessInstanceComponent);
        component = fixture.componentInstance;
        processService = TestBed.inject(ProcessService);
        formService = TestBed.inject(FormService);
        appsProcessService = TestBed.inject(AppsProcessService);

        getDefinitionsSpy = spyOn(processService, 'getProcessDefinitions').and.returnValue(of(testMultipleProcessDefs));
        startProcessSpy = spyOn(processService, 'startProcess').and.returnValue(of(newProcess));
        getStartFormDefinitionSpy = spyOn(formService, 'getStartFormDefinition').and.returnValue(of(taskFormMock));
        applyAlfrescoNodeSpy = spyOn(activitiContentService, 'applyAlfrescoNode').and.returnValue(of({ id: 1234 }));
        spyOn(activitiContentService, 'getAlfrescoRepositories').and.returnValue(of([{ id: '1', name: 'fake-repo-name'}]));
    });

    afterEach(() => {
        fixture.destroy();
        TestBed.resetTestingModule();
    });

    describe('first step', () => {

        describe('without start form', () => {

            beforeEach(() => {
                fixture.detectChanges();
                component.name = 'My new process';
                const change = new SimpleChange(null, 123, true);
                component.ngOnChanges({ 'appId': change });
                fixture.detectChanges();
            });

            it('should enable start button when name and process filled out', async(() => {
                spyOn(component, 'loadProcessDefinitions').and.callThrough();
                component.processNameInput.setValue('My Process');
                component.processDefinitionInput.setValue(testProcessDef.name);

                fixture.detectChanges();

                fixture.whenStable().then(() => {
                    const startBtn = fixture.nativeElement.querySelector('#button-start');
                    expect(startBtn.disabled).toBe(false);
                });
            }));

            it('should have start button disabled when name not filled out', async(() => {
                spyOn(component, 'loadProcessDefinitions').and.callThrough();
                component.processNameInput.setValue('');
                component.processDefinitionInput.setValue(testProcessDef.name);
                fixture.detectChanges();
                fixture.whenStable().then(() => {
                    const startBtn = fixture.nativeElement.querySelector('#button-start');
                    expect(startBtn.disabled).toBe(true);
                });
            }));

            it('should have start button disabled when no process is selected', async(() => {
                component.selectedProcessDef = null;
                fixture.detectChanges();
                fixture.whenStable().then(() => {
                    const startBtn = fixture.nativeElement.querySelector('#button-start');
                    expect(startBtn.disabled).toBe(true);
                });
            }));

            it('should have start button disabled process name has a space as the first or last character.', async(() => {
                component.processNameInput.setValue(' Space in the beginning');
                component.processDefinitionInput.setValue(testProcessDef.name);
                fixture.detectChanges();
                const startBtn = fixture.nativeElement.querySelector('#button-start');
                expect(startBtn.disabled).toBe(true);
                component.processNameInput.setValue('Space in the end ');
                fixture.detectChanges();
                expect(startBtn.disabled).toBe(true);
            }));
        });

        describe('with start form', () => {

            beforeEach(() => {
                fixture.detectChanges();
                getDefinitionsSpy.and.returnValue(of(testProcessDefWithForm));
                const change = new SimpleChange(null, 123, true);
                component.ngOnChanges({ 'appId': change });
            });

            it('should initialize start form', async(() => {
                fixture.detectChanges();
                fixture.whenStable().then(() => {
                    expect(component.startForm).toBeDefined();
                    expect(component.startForm).not.toBeNull();
                });
            }));

            it('should have labels for process name and type', async(() => {
                component.processDefinitionInput.setValue('My Default Name');
                component.processNameInput.setValue('claim');
                const inputLabelsNodes = document.querySelectorAll('.adf-start-process .adf-process-input-container mat-label');
                expect(inputLabelsNodes.length).toBe(2);
            }));

            it('should have floating labels for process name and type', async(() => {
                component.processDefinitionInput.setValue('My Default Name');
                component.processNameInput.setValue('claim');
                const inputLabelsNodes = document.querySelectorAll('.adf-start-process .adf-process-input-container');
                inputLabelsNodes.forEach(labelNode => {
                    expect(labelNode.getAttribute('ng-reflect-float-label')).toBe('always');
                });
            }));

            it('should load start form from service', async(() => {
                fixture.detectChanges();
                fixture.whenStable().then(() => {
                    expect(getStartFormDefinitionSpy).toHaveBeenCalled();
                });
            }));

            it('should have start button disabled if the process is not selected', async(() => {
                component.name = 'My new process';
                fixture.detectChanges();
                fixture.whenStable().then(() => {
                    const startBtn = fixture.nativeElement.querySelector('#button-start');
                    expect(startBtn).toBeNull();
                });
            }));

            it('should emit cancel event on cancel Button', async(() => {
                fixture.detectChanges();
                const cancelButton = fixture.nativeElement.querySelector('#cancel_process');
                const cancelSpy: jasmine.Spy = spyOn(component.cancel, 'emit');
                cancelButton.click();
                fixture.detectChanges();
                fixture.whenStable().then(() => {
                    expect(cancelSpy).toHaveBeenCalled();
                });
            }));

            it('should return true if startFrom defined', async () => {
                component.name = 'my:process1';
                await fixture.whenStable();
                expect(component.hasStartForm()).toBe(true);
            });
        });

        describe('CS content connection', () => {

            it('Should get the alfrescoRepositoryName from the config json', async () => {
                appConfig.config = Object.assign(appConfig.config, {
                    'alfrescoRepositoryName': 'alfresco-123'
                });

                expect(component.getAlfrescoRepositoryName()).toBe('alfresco-123Alfresco');
            });

            it('Should take the alfrescoRepositoryName from the API when there is no alfrescoRepositoryName defined in config json', async () => {
                fixture.detectChanges();
                await fixture.whenStable();
                expect(component.alfrescoRepositoryName).toBe('alfresco-1-fake-repo-name');
            });

            it('if values in input is a node should be linked in the process service', async(() => {
                component.values = {};
                component.values['file'] = {
                    isFile: true,
                    name: 'example-file'
                };

                component.moveNodeFromCStoPS();

                fixture.whenStable().then(() => {
                    expect(component.values.file[0].id).toBe(1234);
                    expect(applyAlfrescoNodeSpy).toHaveBeenCalled();
                });
            }));

            it('if values in input is a collection of nodes should be linked in the process service', async(() => {
                component.values = {};
                component.values['file'] = [
                    {
                        isFile: true,
                        name: 'example-file-1'
                    },
                    {
                        isFile: true,
                        name: 'example-fil-2'
                    },
                    {
                        isFile: true,
                        name: 'example-file-3'
                    }
                ];

                component.moveNodeFromCStoPS();

                fixture.whenStable().then(() => {
                    expect(component.values.file.length).toBe(3);
                    expect(component.values.file[0].id).toBe(1234);
                    expect(component.values.file[1].id).toBe(1234);
                    expect(applyAlfrescoNodeSpy).toHaveBeenCalledTimes(3);
                });
            }));
        });
    });

    describe('process definitions list', () => {

        beforeEach(() => {
            fixture.detectChanges();
            component.name = 'My new process';
            component.appId = 123;
            component.ngOnChanges({});
            fixture.detectChanges();
        });

        it('should call service to fetch process definitions with appId', () => {
            fixture.whenStable().then(() => {
                expect(getDefinitionsSpy).toHaveBeenCalledWith(123);
            });
        });

        it('should display the correct number of processes in the select list', () => {
            fixture.whenStable().then(() => {
                const selectElement = fixture.nativeElement.querySelector('mat-select');
                expect(selectElement.children.length).toBe(1);
            });
        });

        it('should display the option def details', () => {
            component.processDefinitions = testMultipleProcessDefs;
            fixture.detectChanges();
            fixture.whenStable().then(() => {
                const selectElement = fixture.nativeElement.querySelector('mat-select > .mat-select-trigger');
                const optionElement = fixture.nativeElement.querySelectorAll('mat-option');
                selectElement.click();
                expect(selectElement).not.toBeNull();
                expect(selectElement).toBeDefined();
                expect(optionElement).not.toBeNull();
                expect(optionElement).toBeDefined();
            });
        });

        it('should show no process available message when no process definition is loaded', async(() => {
            getDefinitionsSpy = getDefinitionsSpy.and.returnValue(of([]));
            component.appId = 123;
            const change = new SimpleChange(null, 123, true);
            component.ngOnChanges({ 'appId': change });
            fixture.detectChanges();

            fixture.whenStable().then(() => {
                const noProcessElement = fixture.nativeElement.querySelector('.adf-empty-content__title');
                expect(noProcessElement).not.toBeNull('Expected no available process message to be present');
                expect(noProcessElement.innerText.trim()).toBe('ADF_PROCESS_LIST.START_PROCESS.NO_PROCESS_DEFINITIONS');
            });
        }));

        it('should select processDefinition based on processDefinition input', async(() => {
            getDefinitionsSpy = getDefinitionsSpy.and.returnValue(of(testMultipleProcessDefs));
            component.appId = 123;
            component.processNameInput.setValue('My Process 2');
            component.processDefinitionInput.setValue('My Process 2');
            fixture.detectChanges();
            fixture.whenStable().then(() => {
                expect(component.selectedProcessDef.name).toBe(JSON.parse(JSON.stringify(testMultipleProcessDefs[1])).name);
            });
        }));

        it('should select automatically the processDefinition if the app contain only one', async(() => {
            getDefinitionsSpy = getDefinitionsSpy.and.returnValue(of(testProcessDefinitions));
            component.appId = 123;
            const change = new SimpleChange(null, 123, true);
            component.ngOnChanges({ 'appId': change });
            fixture.detectChanges();
            fixture.whenStable().then(() => {
                expect(component.selectedProcessDef.name).toBe(JSON.parse(JSON.stringify(testProcessDefinitions[0])).name);
            });
        }));

        it('should not select automatically any processDefinition if the app contain multiple process and does not have any processDefinition as input', async(() => {
            getDefinitionsSpy = getDefinitionsSpy.and.returnValue(of(testMultipleProcessDefs));
            component.appId = 123;
            const change = new SimpleChange(null, 123, true);
            component.ngOnChanges({ 'appId': change });
            fixture.detectChanges();
            fixture.whenStable().then(() => {
                expect(component.selectedProcessDef.name).toBeNull();
            });
        }));

        describe('dropdown', () => {

            it('should hide the process dropdown button if showSelectProcessDropdown is false', async(() => {
                fixture.detectChanges();
                getDefinitionsSpy = getDefinitionsSpy.and.returnValue(of([testProcessDef]));
                component.appId = 123;
                component.showSelectProcessDropdown = false;
                component.ngOnChanges({});
                fixture.detectChanges();
                fixture.whenStable().then(() => {
                    const selectElement = fixture.nativeElement.querySelector('button#adf-select-process-dropdown');
                    expect(selectElement).toBeNull();
                });
            }));

            it('should show the process dropdown button if showSelectProcessDropdown is false', async(() => {
                fixture.detectChanges();
                getDefinitionsSpy = getDefinitionsSpy.and.returnValue(of(testMultipleProcessDefs));
                component.appId = 123;
                component.processDefinitionName = 'My Process 2';
                component.showSelectProcessDropdown = true;
                component.ngOnChanges({});
                fixture.detectChanges();
                fixture.whenStable().then(() => {
                    const selectElement = fixture.nativeElement.querySelector('button#adf-select-process-dropdown');
                    expect(selectElement).not.toBeNull();
                });
            }));

            it('should show the process dropdown button by default', async(() => {
                fixture.detectChanges();
                getDefinitionsSpy = getDefinitionsSpy.and.returnValue(of(testMultipleProcessDefs));
                component.appId = 123;
                component.processDefinitionName = 'My Process 2';
                component.ngOnChanges({});
                fixture.detectChanges();
                fixture.whenStable().then(() => {
                    const selectElement = fixture.nativeElement.querySelector('button#adf-select-process-dropdown');
                    expect(selectElement).not.toBeNull();
                });
            }));
        });
    });

    describe('input changes', () => {

        const change = new SimpleChange(123, 456, true);

        beforeEach(async(() => {
            component.appId = 123;
            fixture.detectChanges();
            fixture.whenStable().then(() => {
                fixture.detectChanges();
                getDefinitionsSpy.calls.reset();
            });
        }));

        it('should reload processes when appId input changed', async(() => {
            component.appId = 456;
            component.ngOnChanges({ appId: change });
            fixture.detectChanges();
            fixture.whenStable().then(() => {
                expect(getDefinitionsSpy).toHaveBeenCalledWith(456);
            });
        }));

        it('should get current processDef', () => {
            component.appId = 456;
            component.ngOnChanges({ appId: change });
            fixture.detectChanges();
            expect(getDefinitionsSpy).toHaveBeenCalled();
            expect(component.processDefinitions).toBe(testMultipleProcessDefs);
        });
    });

    describe('start process', () => {

        beforeEach(() => {
            fixture.detectChanges();
            component.name = 'My new process';
            component.appId = 123;
            component.ngOnChanges({});
        });

        it('should call service to start process if required fields provided', async(() => {
            component.processDefinitionSelectionChanged(testProcessDef);
            component.startProcess();
            fixture.whenStable().then(() => {
                expect(startProcessSpy).toHaveBeenCalled();
            });
        }));

        it('should avoid calling service to start process if required fields NOT provided', async(() => {
            component.name = '';
            component.startProcess();
            fixture.whenStable().then(() => {
                expect(startProcessSpy).not.toHaveBeenCalled();
            });
        }));

        it('should call service to start process with the correct parameters', async(() => {
            component.processDefinitionSelectionChanged(testProcessDef);
            component.startProcess();
            fixture.whenStable().then(() => {
                expect(startProcessSpy).toHaveBeenCalledWith('my:process1', 'My new process', undefined, undefined, undefined);
            });
        }));

        it('should call service to start process with the variables setted', async(() => {
            const inputProcessVariable: ProcessInstanceVariable[] = [];

            const variable: ProcessInstanceVariable = {};
            variable.name = 'nodeId';
            variable.value = 'id';

            inputProcessVariable.push(variable);

            component.variables = inputProcessVariable;
            component.processDefinitionSelectionChanged(testProcessDef);
            component.startProcess();
            fixture.whenStable().then(() => {
                expect(startProcessSpy).toHaveBeenCalledWith('my:process1', 'My new process', undefined, undefined, inputProcessVariable);
            });
        }));

        it('should output start event when process started successfully', async(() => {
            const emitSpy = spyOn(component.start, 'emit');
            component.processDefinitionSelectionChanged(testProcessDef);
            component.startProcess();
            fixture.whenStable().then(() => {
                expect(emitSpy).toHaveBeenCalledWith(newProcess);
            });
        }));

        it('should emit start event when start select a process and add a name', (done) => {
            const disposableStart = component.start.subscribe(() => {
                disposableStart.unsubscribe();
                done();
            });

            component.processDefinitionSelectionChanged(testProcessDef);
            component.name = 'my:Process';
            component.startProcess();
            fixture.detectChanges();
        });

        it('should emit processDefinitionSelection event when a process definition is selected', (done) => {
            component.processDefinitionSelection.subscribe((processDefinition) => {
                expect(processDefinition).toEqual(testProcessDef);
                done();
            });
            fixture.detectChanges();
            selectOptionByName(testProcessDef.name);
        });

        it('should not emit start event when start the process without select a process and name', () => {
            component.name = null;
            component.selectedProcessDef = null;
            const startSpy: jasmine.Spy = spyOn(component.start, 'emit');
            component.startProcess();
            fixture.detectChanges();
            expect(startSpy).not.toHaveBeenCalled();
        });

        it('should not emit start event when start the process without name', () => {
            component.name = null;
            const startSpy: jasmine.Spy = spyOn(component.start, 'emit');
            component.startProcess();
            fixture.detectChanges();
            expect(startSpy).not.toHaveBeenCalled();
        });

        it('should not emit start event when start the process without select a process', () => {
            component.selectedProcessDef = null;
            const startSpy: jasmine.Spy = spyOn(component.start, 'emit');
            component.startProcess();
            fixture.detectChanges();
            expect(startSpy).not.toHaveBeenCalled();
        });

        it('should able to start the process when the required fields are filled up', (done) => {
            component.name = 'my:process1';
            component.processDefinitionSelectionChanged(testProcessDef);

            const disposableStart = component.start.subscribe(() => {
                disposableStart.unsubscribe();
                done();
            });

            component.startProcess();
        });
   });

    describe('Select applications', () => {

        const mockAppId = 3;

        beforeEach(() => {
            fixture.detectChanges();
            component.name = 'My new process';
            component.showSelectApplicationDropdown = true;
            getDeployedApplicationsSpy = spyOn(appsProcessService, 'getDeployedApplications').and.returnValue(of(deployedApps));
        });

        it('Should be able to show application drop-down if showSelectApplicationDropdown set to true', () => {
            getDefinitionsSpy.and.returnValue(of(testMultipleProcessDefs));

            const change = new SimpleChange(null, 3, true);
            component.ngOnChanges({ 'appId': change });
            fixture.detectChanges();
            const appsSelector = fixture.nativeElement.querySelector('[data-automation-id="adf-start-process-apps-drop-down"]');
            const lableElement = fixture.nativeElement.querySelector('.adf-start-process-app-list .mat-form-field-label');

            expect(appsSelector).not.toBeNull();
            expect(lableElement.innerText).toEqual('ADF_PROCESS_LIST.START_PROCESS.FORM.LABEL.SELECT_APPLICATION');

            expect(getDeployedApplicationsSpy).toHaveBeenCalled();
            expect(component.applications.length).toBe(6);

            expect(component.selectedApplication).toEqual(deployedApps[2]);
            expect(component.selectedApplication.id).toEqual(component.appId);
            expect(component.selectedApplication.name).toEqual('App3');
        });

        it('Should not be able to show application drop-down if showSelectApplicationDropdown set to false', () => {
            component.showSelectApplicationDropdown = false;
            fixture.detectChanges();
            const appsSelector = fixture.nativeElement.querySelector('[data-automation-id="adf-start-process-apps-drop-down"]');
            expect(appsSelector).toBeNull();
        });

        it('Should be able to list process-definition based on selected application', () => {
            getDefinitionsSpy.and.returnValue(of(testMultipleProcessDefs));

            const change = new SimpleChange(null, 3, true);
            component.ngOnChanges({ 'appId': change });
            fixture.detectChanges();

            expect(component.appId).toBe(component.selectedApplication.id);
            expect(component.selectedApplication).toEqual(deployedApps[2]);
            expect(component.selectedApplication.name).toEqual('App3');
            expect(getDefinitionsSpy).toHaveBeenCalledWith(mockAppId);
            expect(component.processDefinitions.length).toEqual(2);
            expect(component.processDefinitions[0].name).toEqual('My Process 1');
            expect(component.processDefinitions[1].name).toEqual('My Process 2');

            const changedAppId = 2;
            getDefinitionsSpy.and.returnValue(of([ { id: 'my:process 3', name: 'My Process 3', hasStartForm: true } ]));
            fixture.detectChanges();

            const newApplication = <MatSelectChange> { value: deployedApps[1] };
            component.onAppSelectionChange(newApplication);
            fixture.detectChanges();

            expect(component.selectedApplication).toEqual(deployedApps[1]);
            expect(component.selectedApplication.name).toEqual('App2');

            expect(getDefinitionsSpy).toHaveBeenCalledWith(changedAppId);
            expect(component.processDefinitions.length).toEqual(1);
            expect(component.processDefinitions[0].name).toEqual('My Process 3');
        });

        it('Should be able to pre-select an application if the list has one application', () => {
            getDeployedApplicationsSpy.and.returnValues(of([deployedApps[0]]));
            getDefinitionsSpy.and.returnValue(of(testMultipleProcessDefs));

            const change = new SimpleChange(null, 123, true);
            component.ngOnChanges({ 'appId': change });
            fixture.detectChanges();
            expect(getDeployedApplicationsSpy).toHaveBeenCalled();
            expect(component.applications.length).toEqual(1);
            expect(component.selectedApplication.name).toEqual('App1');
        });

        it('[C333511] Should be able to preselect single app deployed with single process and start event Form', async() => {
            getDeployedApplicationsSpy.and.returnValues(of([deployedApps[0]]));
            getDefinitionsSpy.and.returnValues(of(testProcessDefWithForm));

            const change = new SimpleChange(null, 123, true);
            component.appId = 123;
            component.ngOnChanges({ 'appId': change });
            fixture.detectChanges();
            await fixture.whenStable();

            const appsSelectElement = fixture.nativeElement.querySelector('[data-automation-id="adf-start-process-apps-drop-down"]');
            const processDefinitionSelectInput = fixture.nativeElement.querySelector('#processDefinitionName');
            const processNameInput = fixture.nativeElement.querySelector('#processName');
            const cancelButton = fixture.nativeElement.querySelector('#cancel_process');
            const startBtn = fixture.nativeElement.querySelector('[data-automation-id="adf-form-start process"]');
            const adfStartForm = fixture.nativeElement.querySelector('adf-start-form');

            expect(getDeployedApplicationsSpy).toHaveBeenCalled();
            expect(getDefinitionsSpy).toHaveBeenCalled();
            expect(component.applications.length).toEqual(1);
            expect(component.processDefinitions.length).toEqual(1);
            expect(component.selectedApplication.name).toEqual('App1');
            expect(component.selectedProcessDef.name).toEqual('My Process 1');

            expect(appsSelectElement).not.toBeNull();
            expect(processDefinitionSelectInput).not.toBeNull();
            expect(processNameInput).not.toBeNull();

            expect(adfStartForm).not.toBeNull();
            expect(startBtn).not.toBeNull();
            expect(cancelButton).not.toBeNull();
        });

        it('[C333511] Should be able to preselect single app deployed with single process and no form', async() => {
            getDeployedApplicationsSpy.and.returnValues(of([deployedApps[0]]));
            getDefinitionsSpy.and.returnValues(of(testProcessDefinitions));

            const change = new SimpleChange(null, 123, true);
            component.appId = 123;
            component.ngOnChanges({ 'appId': change });
            fixture.detectChanges();
            await fixture.whenStable();

            const appsSelectElement = fixture.nativeElement.querySelector('[data-automation-id="adf-start-process-apps-drop-down"]');
            const processDefinitionSelectInput = fixture.nativeElement.querySelector('#processDefinitionName');
            const processNameInput = fixture.nativeElement.querySelector('#processName');
            const cancelButton = fixture.nativeElement.querySelector('#cancel_process');
            const startBtn = fixture.nativeElement.querySelector('#button-start');
            const adfStartForm = fixture.nativeElement.querySelector('adf-start-form');

            expect(getDeployedApplicationsSpy).toHaveBeenCalled();
            expect(getDefinitionsSpy).toHaveBeenCalled();
            expect(component.applications.length).toEqual(1);
            expect(component.processDefinitions.length).toEqual(1);

            expect(component.selectedApplication.name).toEqual('App1');
            expect(component.selectedProcessDef.name).toEqual('My Process 1');

            expect(appsSelectElement).not.toBeNull();
            expect(processDefinitionSelectInput).not.toBeNull();
            expect(processNameInput).not.toBeNull();

            expect(adfStartForm).toBeNull();
            expect(startBtn).not.toBeNull();
            expect(cancelButton).not.toBeNull();
        });

        it('Should be able to pre-select an application from the apps based given appId', () => {
            component.appId = 2;
            const change = new SimpleChange(null, 2, true);
            component.ngOnChanges({ 'appId': change });
            fixture.detectChanges();
            expect(getDeployedApplicationsSpy).toHaveBeenCalled();
            expect(component.applications.length).toEqual(6);
            expect(component.selectedApplication.id).toEqual(component.appId);
            expect(component.selectedApplication.id).toEqual(2);
            expect(component.selectedApplication.name).toEqual('App2');
        });

        it('Should be able to disable process name and definitions inputs if there is no application selected by default', () => {
            component.appId = 12345;
            const change = new SimpleChange(null, 12345, true);
            component.ngOnChanges({ 'appId': change });
            fixture.detectChanges();
            expect(getDeployedApplicationsSpy).toHaveBeenCalled();
            expect(component.applications.length).toEqual(6);
            expect(component.selectedApplication).toBeUndefined();

            const processDefinitionSelectInput = fixture.nativeElement.querySelector('#processDefinitionName');
            const processNameInput = fixture.nativeElement.querySelector('#processName');

            expect(processDefinitionSelectInput.disabled).toEqual(true);
            expect(processNameInput.disabled).toEqual(true);
        });

        it('Should be able to enable process name and definitions inputs if the application selected by given appId', () => {
            component.appId = 2;
            const change = new SimpleChange(null, 2, true);
            component.ngOnChanges({ 'appId': change });
            fixture.detectChanges();
            expect(getDeployedApplicationsSpy).toHaveBeenCalled();
            expect(component.applications.length).toEqual(6);
            expect(component.selectedApplication.id).toEqual(component.appId);

            const processDefinitionSelectInput = fixture.nativeElement.querySelector('#processDefinitionName');
            const processNameInput = fixture.nativeElement.querySelector('#processName');

            expect(processDefinitionSelectInput.disabled).toEqual(false);
            expect(processNameInput.disabled).toEqual(false);
        });

        it('Should be able to enable process name and definitions inputs when the application selected from the apps drop-down', () => {
            component.appId = 12345;
            const change = new SimpleChange(null, 12345, true);
            component.ngOnChanges({ 'appId': change });
            fixture.detectChanges();
            expect(getDeployedApplicationsSpy).toHaveBeenCalled();
            expect(component.applications.length).toEqual(6);
            expect(component.selectedApplication).toBeUndefined();

            const appsSelectElement = fixture.nativeElement.querySelector('[data-automation-id="adf-start-process-apps-drop-down"]');
            const processDefinitionSelectInput = fixture.nativeElement.querySelector('#processDefinitionName');
            const processNameInput = fixture.nativeElement.querySelector('#processName');

            expect(processDefinitionSelectInput.disabled).toEqual(true);
            expect(processNameInput.disabled).toEqual(true);

            appsSelectElement.click();
            fixture.detectChanges();
            const sortOptions = document.querySelector('[data-automation-id="adf-start-process-apps-option-App2"]');
            sortOptions.dispatchEvent(new Event('click'));
            fixture.detectChanges();
            expect(component.selectedApplication.id).toBe(2);
            expect(component.selectedApplication.name).toBe('App2');

            expect(processDefinitionSelectInput.disabled).toEqual(false);
            expect(processNameInput.disabled).toEqual(false);
        });

        it('[C333521] Should be able to pre-select single deployed application with multiple processes', () => {
            const singleDeployedApp = deployedApps[0];
            const mockAppid = 1;
            getDeployedApplicationsSpy.and.returnValues(of([singleDeployedApp]));

            const change = new SimpleChange(null, mockAppid, true);
            component.ngOnChanges({ 'appId': change });
            fixture.detectChanges();

            expect(getDeployedApplicationsSpy).toHaveBeenCalled();
            expect(component.applications.length).toBe(1);
            expect(component.selectedApplication).toEqual(singleDeployedApp);

            expect(getDefinitionsSpy).toHaveBeenCalledWith(mockAppid);
            expect(component.processDefinitions.length).toEqual(2);

            const processDefWithStartForm = testMultipleProcessDefs[1];
            component.processDefinitionSelectionChanged(processDefWithStartForm);
            fixture.detectChanges();
            const processWithStartForm = fixture.nativeElement.querySelector('adf-start-form');

            expect(processWithStartForm).not.toBeNull();
            expect(component.selectedProcessDef.hasStartForm).toEqual(processDefWithStartForm.hasStartForm);

            const processDefWithNoStartForm = testMultipleProcessDefs[0];
            component.processDefinitionSelectionChanged(processDefWithNoStartForm);
            fixture.detectChanges();
            const processWithNoStartForm = fixture.nativeElement.querySelector('adf-start-form');

            expect(processWithNoStartForm).toBeNull();
            expect(component.selectedProcessDef.hasStartForm).toEqual(processDefWithNoStartForm.hasStartForm);
        });

        it('[C333522] Should be able to list multiple deployed apps with multiple process', async() => {

            const change = new SimpleChange(null, 123, true);
            component.ngOnChanges({ 'appId': change });
            fixture.detectChanges();

            const application1 =  deployedApps[0];
            const application2 =  deployedApps[1];
            const application3 =  deployedApps[2];

            expect(component.applications.length).toBe(6);

            const processDefWithStartForm = testProcessDefWithForm[0];
            getDefinitionsSpy.and.returnValues(of([processDefWithStartForm]));
            component.onAppSelectionChange(<MatSelectChange> { value: application1 });
            fixture.detectChanges();
            await fixture.whenStable();

            const processWithStartForm = fixture.nativeElement.querySelector('adf-start-form');

            expect(processWithStartForm).not.toBeNull();
            expect(component.selectedApplication).toEqual(application1);
            expect(getDefinitionsSpy).toHaveBeenCalledWith(application1.id);
            expect(component.processDefinitions.length).toEqual(1);
            expect(component.selectedProcessDef.name).toEqual(processDefWithStartForm.name);
            expect(component.selectedProcessDef.hasStartForm).toEqual(processDefWithStartForm.hasStartForm);

            getDefinitionsSpy.and.returnValues(of(testMultipleProcessDefs));
            component.onAppSelectionChange(<MatSelectChange> { value: application2 });
            fixture.detectChanges();
            await fixture.whenStable();

            expect(component.selectedApplication).toEqual(application2);
            expect(getDefinitionsSpy).toHaveBeenCalledWith(application2.id);
            expect(component.processDefinitions.length).toEqual(2);

            const processDefWithNoStartForm = testMultipleProcessDefs[0];
            getDefinitionsSpy.and.returnValues(of([processDefWithNoStartForm]));
            component.onAppSelectionChange(<MatSelectChange> { value: application3 });
            fixture.detectChanges();
            await fixture.whenStable();

            const processWithNoStartForm = fixture.nativeElement.querySelector('adf-start-form');

            expect(processWithNoStartForm).toBeNull();
            expect(component.selectedApplication).toEqual(application3);

            expect(getDefinitionsSpy).toHaveBeenCalledWith(application3.id);
            expect(component.processDefinitions.length).toEqual(1);
            expect(component.selectedProcessDef.name).toEqual(processDefWithNoStartForm.name);
            expect(component.selectedProcessDef.hasStartForm).toEqual(processDefWithNoStartForm.hasStartForm);
        });
   });

    describe('Empty Template', () => {

        it('[333510] Should be able to show empty template when no applications deployed', async() => {
            getDeployedApplicationsSpy = spyOn(appsProcessService, 'getDeployedApplications').and.returnValue(of([]));

            component.showSelectApplicationDropdown = true;
            component.appId = 3;
            component.ngOnInit();
            fixture.detectChanges();
            await fixture.whenStable();
            const noProcessElement = fixture.nativeElement.querySelector('.adf-empty-content__title');
            const appsSelectElement = fixture.nativeElement.querySelector('[data-automation-id="adf-start-process-apps-drop-down"]');
            const processDefinitionSelectInput = fixture.nativeElement.querySelector('#processDefinitionName');
            const processNameInput = fixture.nativeElement.querySelector('#processName');
            const cancelButton = fixture.nativeElement.querySelector('#cancel_process');
            const startBtn = fixture.nativeElement.querySelector('#button-start');

            expect(appsSelectElement).toBeNull();
            expect(processDefinitionSelectInput).toBeNull();
            expect(processNameInput).toBeNull();
            expect(startBtn).toBeNull();
            expect(cancelButton).toBeNull();
            expect(noProcessElement).not.toBeNull('Expected no available process message to be present');
            expect(noProcessElement.innerText.trim()).toBe('ADF_PROCESS_LIST.START_PROCESS.NO_PROCESS_DEFINITIONS');
        });

        it('Should be able to show empty template if processDefinitions are empty', async() => {
            getDefinitionsSpy.and.returnValue(of([]));

            component.appId = 1;
            component.ngOnInit();
            fixture.detectChanges();
            await fixture.whenStable();
            const noProcessElement = fixture.nativeElement.querySelector('.adf-empty-content__title');
            const processDefinitionSelectInput = fixture.nativeElement.querySelector('#processDefinitionName');
            const processNameInput = fixture.nativeElement.querySelector('#processName');
            const cancelButton = fixture.nativeElement.querySelector('#cancel_process');
            const startBtn = fixture.nativeElement.querySelector('#button-start');

            expect(processDefinitionSelectInput).toBeNull();
            expect(processNameInput).toBeNull();
            expect(startBtn).toBeNull();
            expect(cancelButton).toBeNull();
            expect(noProcessElement).not.toBeNull('Expected no available process message to be present');
            expect(noProcessElement.innerText.trim()).toBe('ADF_PROCESS_LIST.START_PROCESS.NO_PROCESS_DEFINITIONS');
        });

        it('should show no process definition selected template if there is no process definition selected', async() => {
            getDefinitionsSpy.and.returnValue(of(testMultipleProcessDefs));
            getDeployedApplicationsSpy = spyOn(appsProcessService, 'getDeployedApplications').and.returnValue(of(deployedApps));

            component.showSelectApplicationDropdown = true;
            component.appId = 1234;
            component.ngOnInit();
            fixture.detectChanges();
            await fixture.whenStable();
            const noProcessElement = fixture.nativeElement.querySelector('.adf-empty-content__title');

            expect(noProcessElement).not.toBeNull('Expected no available process message to be present');
            expect(noProcessElement.innerText.trim()).toBe('ADF_PROCESS_LIST.START_PROCESS.NO_PROCESS_DEF_SELECTED');
        });

        it('should show no start form template if selected process definition does not have start form', async() => {
            getDefinitionsSpy.and.returnValue(of(testMultipleProcessDefs));
            getDeployedApplicationsSpy = spyOn(appsProcessService, 'getDeployedApplications').and.returnValue(of(deployedApps));

            component.showSelectApplicationDropdown = true;
            component.processDefinitionName = 'My Process 1';
            component.appId = 3;
            component.ngOnInit();
            fixture.detectChanges();
            await fixture.whenStable();
            const noProcessElement = fixture.nativeElement.querySelector('.adf-empty-content__title');

            expect(noProcessElement).not.toBeNull('Expected no available process message to be present');
            expect(noProcessElement.innerText.trim()).toBe('ADF_PROCESS_LIST.START_PROCESS.NO_START_FORM');
        });
    });

    describe('Error event', () => {

        const processDefError = { message: 'Failed to load Process definitions' };
        const applicationsError = { message: 'Failed to load applications' };
        const startProcessError = { message: 'Failed to start process' };

        beforeEach(() => {
            fixture.detectChanges();
        });

        it('should emit error event in case loading process definitions failed', async() => {
            const errorSpy = spyOn(component.error, 'emit');
            getDefinitionsSpy.and.returnValue(throwError(processDefError));

            component.appId = 3;
            component.ngOnInit();
            fixture.detectChanges();
            await fixture.whenStable();

            expect(errorSpy).toHaveBeenCalledWith(processDefError);
        });

        it('should emit error event in case loading applications failed', async() => {
            const errorSpy = spyOn(component.error, 'emit');
            getDeployedApplicationsSpy = spyOn(appsProcessService, 'getDeployedApplications').and.returnValue(throwError(applicationsError));

            component.showSelectApplicationDropdown = true;
            component.appId = 3;
            component.ngOnInit();
            fixture.detectChanges();
            await fixture.whenStable();

            expect(errorSpy).toHaveBeenCalledWith(applicationsError);
        });

        it('should emit error event in case start process failed', async() => {
            const errorSpy = spyOn(component.error, 'emit');
            getDefinitionsSpy.and.returnValue(of(testMultipleProcessDefs));
            getDeployedApplicationsSpy = spyOn(appsProcessService, 'getDeployedApplications').and.returnValue(of(deployedApps));
            startProcessSpy.and.returnValue(throwError(startProcessError));

            component.showSelectApplicationDropdown = true;
            component.processDefinitionName = 'My Process 1';
            component.name = 'mock name';
            component.appId = 3;
            component.ngOnInit();
            fixture.detectChanges();
            await fixture.whenStable();
            component.startProcess();
            fixture.detectChanges();

            expect(errorSpy).toHaveBeenCalledWith(startProcessError);
        });
    });
});<|MERGE_RESOLUTION|>--- conflicted
+++ resolved
@@ -19,12 +19,7 @@
 import { async, ComponentFixture, TestBed } from '@angular/core/testing';
 import { ActivitiContentService, AppConfigService, FormService, setupTestBed, AppsProcessService } from '@alfresco/adf-core';
 import { of, throwError } from 'rxjs';
-<<<<<<< HEAD
 import { MatSelectChange } from '@angular/material/select';
-=======
-import { MatSelectChange } from '@angular/material';
->>>>>>> 14ce05c7
-
 import { ProcessInstanceVariable } from '../models/process-instance-variable.model';
 import { ProcessService } from '../services/process.service';
 import {
