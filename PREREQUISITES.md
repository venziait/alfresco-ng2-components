--- conflicted
+++ resolved
@@ -14,89 +14,6 @@
 by running `node -v` and `npm -v` in a terminal/console window.
 Older versions produce errors.
 
-<<<<<<< HEAD
-## Installing Alfresco
- 
-Alfresco comes with installers that will install all the servers, webapps, and tools needed to run Alfresco.
-
-- Download Alfresco Community from this [page](https://www.alfresco.com/products/community/download).
-- Install Alfresco following these [instructions](http://docs.alfresco.com/5.1/concepts/installs-eval-intro.html).
-
-This will install the following Alfresco web applications:
-
-- Alfresco Platform with the Content Repository, which we need so we can access content from our custom web client
-- Alfresco Solr, which we need so we can search for content from our custom web client
-- Alfresco Share, not technically needed, but can be useful for creating users and groups, and to access and upload content to the repository while we are developing the custom web client
-
-### Enable CORS in Alfresco
-
-The web client that we are building with the application development framework will be loaded from a different web server than the Alfresco Platform is running on.
-So we need to tell the Alfresco server that any request that comes in from this custom web client should be allowed access 
-to the Content Repository. This is done by enabling CORS.
-
-To enable CORS in the Alfresco Platform do one of the following:
-
-**Download and install the enable CORS module**
-
-This is the easiest way, add the [enablecors](https://artifacts.alfresco.com/nexus/service/local/repositories/releases/content/org/alfresco/enablecors/1.0/enablecors-1.0.jar) 
-platform module JAR to the *$ALF_INSTALL_DIR/modules/platform* directory and restart the server.
-
-Note. by default the CORS filter that is enabled will allow any orgin.
- 
-**Manually update the web.xml file**
-
-Modify *$ALF_INSTALL_DIR/tomcat/webapps/alfresco/WEB-INF/web.xml* and uncomment the following section and update 
-`cors.allowOrigin` to `http://localhost:3000`:
-
-```
-   <filter>
-      <filter-name>CORS</filter-name>
-      <filter-class>com.thetransactioncompany.cors.CORSFilter</filter-class>
-      <init-param>
-         <param-name>cors.allowGenericHttpRequests</param-name>
-         <param-value>true</param-value>
-      </init-param>
-      <init-param>
-         <param-name>cors.allowOrigin</param-name>
-         <param-value>http://localhost:3000</param-value>
-      </init-param>
-      <init-param>
-         <param-name>cors.allowSubdomains</param-name>
-         <param-value>true</param-value>
-      </init-param>
-      <init-param>
-         <param-name>cors.supportedMethods</param-name>
-         <param-value>GET, HEAD, POST, PUT, DELETE, OPTIONS</param-value>
-      </init-param>
-      <init-param>
-         <param-name>cors.supportedHeaders</param-name>
-         <param-value>origin, authorization, x-file-size, x-file-name, content-type, accept, x-file-type</param-value>
-      </init-param>
-      <init-param>
-         <param-name>cors.supportsCredentials</param-name>
-         <param-value>true</param-value>
-      </init-param>
-      <init-param>
-         <param-name>cors.maxAge</param-name>
-         <param-value>3600</param-value>
-      </init-param>
-   </filter>
-```
-When specifying the `cors.allowOrigin` URL make sure to use the URL that will be used by the web client. 
-
-Then uncomment filter mappings:
-
-```
-   <filter-mapping>
-      <filter-name>CORS</filter-name>
-      <url-pattern>/api/*</url-pattern>
-      <url-pattern>/service/*</url-pattern>
-      <url-pattern>/s/*</url-pattern>
-      <url-pattern>/cmisbrowser/*</url-pattern>
-   </filter-mapping>
-```
-=======
->>>>>>> 3b9ee170
 ## Installing Node.js
 
 If you don't have Node.js installed then access this [page](https://nodejs.org/en/download/) and use the appropriate installer for your OS.
