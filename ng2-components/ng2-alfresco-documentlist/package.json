{
  "name": "ng2-alfresco-documentlist",
  "description": "Alfresco Angular2 Document List Component",
  "version": "0.3.0",
  "author": "Alfresco Software, Ltd.",
  "scripts": {
    "postinstall": "typings install",
    "clean": "rimraf dist node_modules typings",
    "typings": "typings install",
    "build": "npm run tslint && rimraf dist && tsc && npm run copy-dist && license-check",
    "build:w": "npm run tslint && rimraf dist && npm run watch-task",
    "watch-task": "concurrently \"npm run tsc:w\"  \"npm run copy-dist:w\"  \"license-check\"",
    "tslint": "tslint -c tslint.json *.ts && tslint -c tslint.json 'src/{,**/}**.ts'",
    "copy-dist": "cpx \"./src/**/*.{html,css,json,png,jpg,gif,svg}\" ./dist/src",
    "copy-dist:w": "cpx \"./src/**/*.{html,css,json,png,jpg,gif,svg}\" ./dist/src -w",
    "tsc": "tsc",
    "tsc:w": "tsc -w",
    "pretest": "npm run build",
    "test": "karma start karma.conf.js --reporters mocha,coverage --single-run",
    "test-browser": "npm run build && concurrently \"karma start karma.conf.js --reporters kjhtml\" \"npm run watch-task\"",
    "posttest": "remap-istanbul -i coverage/report/coverage-final.json -o coverage/report -t html && remap-istanbul -i coverage/report/coverage-final.json -o coverage/report/coverage-final.json",
    "coverage": "npm run test && wsrv -o -p 9875 ./coverage/report",
    "prepublish": "npm run build",
    "travis": "npm link ng2-alfresco-core ng2-alfresco-datatable"
  },
  "main": "./dist/index.js",
  "typings": "./dist/index.d.ts",
  "repository": {
    "type": "git",
    "url": "https://github.com/Alfresco/alfresco-ng2-components.git"
  },
  "bugs": {
    "url": "https://github.com/Alfresco/alfresco-ng2-components/issues"
  },
  "license": "Apache-2.0",
  "contributors": [
    {
      "name": "Denys Vuika",
      "email": "denis.vuyka@gmail.com"
    },
    {
      "name": "Mario Romano",
      "email": "mario.romano83@gmail.com"
    },
    {
      "name": "Eugenio Romano",
      "email": "eugenio.romano@alfresco.com"
    }
  ],
  "keywords": [
    "ng2",
    "angular",
    "angular2",
    "alfresco"
  ],
  "dependencies": {
    "@angular/common": "2.0.0-rc.3",
    "@angular/compiler": "2.0.0-rc.3",
    "@angular/core": "2.0.0-rc.3",
    "@angular/forms": "0.1.1",
    "@angular/http": "2.0.0-rc.3",
    "@angular/platform-browser": "2.0.0-rc.3",
    "@angular/platform-browser-dynamic": "2.0.0-rc.3",
    "@angular/router": "3.0.0-alpha.7",
    "@angular/router-deprecated": "2.0.0-rc.2",
    "@angular/upgrade": "2.0.0-rc.3",
    "systemjs": "0.19.27",
    "core-js": "2.4.0",
    "reflect-metadata": "0.1.3",
    "rxjs": "5.0.0-beta.6",
    "zone.js": "0.6.12",
    "ng2-translate": "2.2.2",
<<<<<<< HEAD
    "ng2-alfresco-core": "0.2.0",
    "alfresco-js-api": "0.1.0"
=======
    "ng2-alfresco-core": "0.3.0",
    "ng2-alfresco-datatable": "0.3.0",
    "alfresco-js-api": "^0.3.0"
>>>>>>> c1817165
  },
  "peerDependencies": {
    "material-design-icons": "^2.2.3",
    "material-design-lite": "^1.1.3"
  },
  "devDependencies": {
    "concurrently": "2.1.0",
    "coveralls": "2.11.9",
    "cpx": "1.3.1",
    "jasmine-core": "2.4.1",
    "karma": "0.13.22",
    "karma-chrome-launcher": "1.0.1",
    "karma-coverage": "1.0.0",
    "karma-coveralls": "1.1.2",
    "karma-jasmine": "1.0.2",
    "karma-mocha-reporter": "2.0.3",
    "karma-jasmine-html-reporter": "0.2.0",
    "license-check": "1.1.5",
    "remap-istanbul": "0.6.3",
    "rimraf": "2.5.2",
    "traceur": "0.0.91",
    "tslint": "3.8.1",
    "typescript": "1.8.10",
    "typings": "1.0.4",
    "wsrv": "0.1.3"
  },
  "license-check-config": {
    "src": [
      "./dist/**/*.js"
    ],
    "path": "assets/license_header.txt",
    "blocking": true,
    "logInfo": false,
    "logError": true
  }
}<|MERGE_RESOLUTION|>--- conflicted
+++ resolved
@@ -70,14 +70,9 @@
     "rxjs": "5.0.0-beta.6",
     "zone.js": "0.6.12",
     "ng2-translate": "2.2.2",
-<<<<<<< HEAD
-    "ng2-alfresco-core": "0.2.0",
-    "alfresco-js-api": "0.1.0"
-=======
     "ng2-alfresco-core": "0.3.0",
     "ng2-alfresco-datatable": "0.3.0",
     "alfresco-js-api": "^0.3.0"
->>>>>>> c1817165
   },
   "peerDependencies": {
     "material-design-icons": "^2.2.3",
