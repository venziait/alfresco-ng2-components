--- conflicted
+++ resolved
@@ -71,13 +71,8 @@
     "zone.js": "0.6.12",
     "ng2-translate": "2.2.2",
     "material-design-lite": "1.1.3",
-<<<<<<< HEAD
-    "alfresco-js-api": "0.1.0",
-    "ng2-alfresco-core": "0.2.0"
-=======
     "alfresco-js-api": "^0.3.0",
     "ng2-alfresco-core": "0.3.0"
->>>>>>> c1817165
   },
   "peerDependencies": {
     "material-design-icons": "^2.2.3",
