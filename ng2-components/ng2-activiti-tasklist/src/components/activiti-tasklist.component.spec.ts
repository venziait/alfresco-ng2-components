/*!
 * @license
 * Copyright 2016 Alfresco Software, Ltd.
 *
 * Licensed under the Apache License, Version 2.0 (the "License");
 * you may not use this file except in compliance with the License.
 * You may obtain a copy of the License at
 *
 *     http://www.apache.org/licenses/LICENSE-2.0
 *
 * Unless required by applicable law or agreed to in writing, software
 * distributed under the License is distributed on an "AS IS" BASIS,
 * WITHOUT WARRANTIES OR CONDITIONS OF ANY KIND, either express or implied.
 * See the License for the specific language governing permissions and
 * limitations under the License.
 */

<<<<<<< HEAD
=======
import {
    it,
    describe,
    expect,
    beforeEach
} from '@angular/core/testing';
import { SimpleChange } from '@angular/core';
>>>>>>> 11d4ac44
import { ActivitiTaskList } from './activiti-tasklist.component';
import { ActivitiTaskListService } from '../services/activiti-tasklist.service';
import { UserTaskFilterRepresentationModel } from '../models/filter.model';
import { Observable } from 'rxjs/Rx';
import { ObjectDataRow, DataRowEvent, ObjectDataTableAdapter } from 'ng2-alfresco-datatable';


describe('ActivitiTaskList', () => {

    let taskList: ActivitiTaskList;

    let fakeGlobalTask = {
        size: 2, total: 2, start: 0,
        data: [
            {
                id: 14, name: 'fake-long-name-fake-long-name-fake-long-name-fak50-long-name', description: null, category: null,
                assignee: {
                    id: 1, firstName: null, lastName: 'Administrator', email: 'admin'
                }
            },
            {
                id: 2, name: '', description: null, category: null,
                assignee: {
                    id: 1, firstName: null, lastName: 'Administrator', email: 'admin'
                }
            }
        ]
    };

    let fakeGlobalTotalTasks = {
        size: 2, total: 2, start: 0,
        data: []
    };

    let fakeGlobalTaskPromise = new Promise(function (resolve, reject) {
        resolve(fakeGlobalTask);
    });

    let fakeGlobalTotalTasksPromise = new Promise(function (resolve, reject) {
        resolve(fakeGlobalTotalTasks);
    });

    let fakeErrorTaskList = {
        error: 'wrong request'
    };

    let fakeErrorTaskPromise = new Promise(function (resolve, reject) {
        reject(fakeErrorTaskList);
    });

    beforeEach(() => {
        let activitiSerevice = new ActivitiTaskListService(null);
        taskList = new ActivitiTaskList(null, activitiSerevice);
    });

    it('should use the default schemaColumn as default', () => {
        taskList.ngOnInit();
        expect(taskList.data.getColumns()).toBeDefined();
        expect(taskList.data.getColumns().length).toEqual(4);
    });

    it('should use the schemaColumn passed in input', () => {
        taskList.data = new ObjectDataTableAdapter(
            [],
            [
                {type: 'text', key: 'fake-id', title: 'Name'}
            ]
        );

        taskList.ngOnInit();
        expect(taskList.data.getColumns()).toBeDefined();
        expect(taskList.data.getColumns().length).toEqual(1);
    });

    it('should return an empty task list when the taskFilter is not passed', () => {
        taskList.ngOnInit();
        expect(taskList.data).toBeDefined();
        expect(taskList.isTaskListEmpty()).toBeTruthy();
    });

    it('should return the filtered task list when the taskFilter is passed', (done) => {
        spyOn(taskList.activiti, 'getTotalTasks').and.returnValue(Observable.fromPromise(fakeGlobalTotalTasksPromise));
        spyOn(taskList.activiti, 'getTasks').and.returnValue(Observable.fromPromise(fakeGlobalTaskPromise));
        taskList.taskFilter = new UserTaskFilterRepresentationModel({filter: { state: 'open', assignment: 'fake-assignee'}});

        taskList.onSuccess.subscribe( (res) => {
            expect(res).toBeDefined();
            expect(taskList.data).toBeDefined();
            expect(taskList.isTaskListEmpty()).not.toBeTruthy();
            expect(taskList.data.getRows().length).toEqual(2);
            expect(taskList.data.getRows()[0].getValue('name')).toEqual('fake-long-name-fake-long-name-fake-long-name-fak50...');
            expect(taskList.data.getRows()[1].getValue('name')).toEqual('Nameless task');
            done();
        });

        taskList.ngOnInit();
    });

    it('should return a currentId null when the taskList is empty', () => {
        taskList.selectFirstTask();
        expect(taskList.getCurrentTaskId()).toBeNull();
    });

    it('should throw an exception when the response is wrong', (done) => {
        spyOn(taskList.activiti, 'getTotalTasks').and.returnValue(Observable.fromPromise(fakeErrorTaskPromise));
        taskList.taskFilter = new UserTaskFilterRepresentationModel({filter: { state: 'open', assignment: 'fake-assignee'}});

        taskList.onError.subscribe( (err) => {
            expect(err).toBeDefined();
            done();
        });

        taskList.ngOnInit();
    });

    it('should reload tasks when reload() is called', (done) => {
        spyOn(taskList.activiti, 'getTotalTasks').and.returnValue(Observable.fromPromise(fakeGlobalTotalTasksPromise));
        spyOn(taskList.activiti, 'getTasks').and.returnValue(Observable.fromPromise(fakeGlobalTaskPromise));
        taskList.taskFilter = new UserTaskFilterRepresentationModel({filter: { state: 'open', assignment: 'fake-assignee'}});
        taskList.ngOnInit();
        taskList.onSuccess.subscribe( (res) => {
            expect(res).toBeDefined();
            expect(taskList.data).toBeDefined();
            expect(taskList.isTaskListEmpty()).not.toBeTruthy();
            expect(taskList.data.getRows().length).toEqual(2);
            expect(taskList.data.getRows()[0].getValue('name')).toEqual('fake-long-name-fake-long-name-fake-long-name-fak50...');
            expect(taskList.data.getRows()[1].getValue('name')).toEqual('Nameless task');
            done();
        });
        taskList.reload();
    });

    it('should emit row click event', (done) => {
        let row = new ObjectDataRow({
            id: 999
        });
        let rowEvent = <DataRowEvent> {value: row};

        taskList.rowClick.subscribe(taskId => {
            expect(taskId).toEqual(999);
            expect(taskList.getCurrentTaskId()).toEqual(999);
            done();
        });

        taskList.onRowClick(rowEvent);
    });

    it('should reload task list by filter on binding changes', () => {
        spyOn(taskList, 'load').and.stub();
        const taskFilter = new UserTaskFilterRepresentationModel({filter: { state: 'open', assignment: 'fake-assignee'}});

        let change = new SimpleChange(null, taskFilter);
        taskList.ngOnChanges({ 'taskFilter': change });

        expect(taskList.load).toHaveBeenCalled();
    });

});<|MERGE_RESOLUTION|>--- conflicted
+++ resolved
@@ -15,16 +15,7 @@
  * limitations under the License.
  */
 
-<<<<<<< HEAD
-=======
-import {
-    it,
-    describe,
-    expect,
-    beforeEach
-} from '@angular/core/testing';
 import { SimpleChange } from '@angular/core';
->>>>>>> 11d4ac44
 import { ActivitiTaskList } from './activiti-tasklist.component';
 import { ActivitiTaskListService } from '../services/activiti-tasklist.service';
 import { UserTaskFilterRepresentationModel } from '../models/filter.model';
@@ -77,7 +68,7 @@
 
     beforeEach(() => {
         let activitiSerevice = new ActivitiTaskListService(null);
-        taskList = new ActivitiTaskList(null, activitiSerevice);
+        taskList = new ActivitiTaskList(null, null, activitiSerevice);
     });
 
     it('should use the default schemaColumn as default', () => {
