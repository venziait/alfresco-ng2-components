--- conflicted
+++ resolved
@@ -91,15 +91,10 @@
     }
 
     navigateToPeopleGroupCloudPage() {
-<<<<<<< HEAD
-        BrowserVisibility.waitUntilElementIsVisible(this.peopleGroupCloud);
-        this.peopleGroupCloud.click();
-=======
-        Util.waitUntilElementIsVisible(this.processServicesCloudButton);
+        BrowserVisibility.waitUntilElementIsVisible(this.processServicesCloudButton);
         this.processServicesCloudButton.click();
-        Util.waitUntilElementIsVisible(this.peopleGroupCloudButton);
+        BrowserVisibility.waitUntilElementIsVisible(this.peopleGroupCloudButton);
         this.peopleGroupCloudButton.click();
->>>>>>> 3b531845
         return new PeopleGroupCloudComponentPage();
     }
 
