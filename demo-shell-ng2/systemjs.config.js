/**
 * System configuration for Angular 2 samples
 * Adjust as necessary for your application needs.
 */
(function(global) {
    // map tells the System loader where to look for things
    var map = {
        'app':                        'app', // 'dist',
        '@angular':                   'node_modules/@angular',
        'angular2-in-memory-web-api': 'node_modules/angular2-in-memory-web-api',
        'rxjs':                       'node_modules/rxjs',

        'ng2-translate': 'node_modules/ng2-translate',
        'ng2-alfresco-core': 'node_modules/ng2-alfresco-core/dist',
        'ng2-alfresco-datatable': 'node_modules/ng2-alfresco-datatable/dist',
        'ng2-alfresco-documentlist': 'node_modules/ng2-alfresco-documentlist/dist',
        'ng2-alfresco-login': 'node_modules/ng2-alfresco-login/dist',
        'ng2-alfresco-search': 'node_modules/ng2-alfresco-search/dist',
        'ng2-alfresco-upload': 'node_modules/ng2-alfresco-upload/dist',
        'ng2-activiti-form': 'node_modules/ng2-activiti-form/dist',
        'ng2-alfresco-viewer': 'node_modules/ng2-alfresco-viewer/dist',
        'ng2-alfresco-webscript': 'node_modules/ng2-alfresco-webscript/dist',
<<<<<<< HEAD
        'ng2-activiti-tasklist': 'node_modules/ng2-activiti-tasklist/dist',
        'alfresco-js-api': 'node_modules/alfresco-js-api/dist'
=======
        'ng2-activiti-processlist': 'node_modules/ng2-activiti-processlist/dist',
        'ng2-activiti-tasklist': 'node_modules/ng2-activiti-tasklist/dist'
>>>>>>> 3ee567ff
    };
    // packages tells the System loader how to load when no filename and/or no extension
    var packages = {
        'app':                        { main: 'main.js',  defaultExtension: 'js' },
        'rxjs':                       { defaultExtension: 'js' },
        'angular2-in-memory-web-api': { main: 'index.js', defaultExtension: 'js' },

        'ng2-translate': { defaultExtension: 'js' },

        'ng2-alfresco-core': { main: 'index.js', defaultExtension: 'js'},
        'ng2-alfresco-datatable': { main: 'index.js', defaultExtension: 'js'},
        'ng2-alfresco-documentlist': { main: 'index.js', defaultExtension: 'js'},
        'ng2-alfresco-login': { main: 'index.js', defaultExtension: 'js'},
        'ng2-alfresco-search': { main: 'index.js', defaultExtension: 'js'},
        'ng2-alfresco-upload': { main: 'index.js', defaultExtension: 'js'},
        'ng2-alfresco-viewer': { main: 'index.js', defaultExtension: 'js'},
        'ng2-activiti-form': { main: 'index.js', defaultExtension: 'js'},
        'ng2-activiti-processlist': { main: 'index.js', defaultExtension: 'js'},
        'ng2-activiti-tasklist': { main: 'index.js', defaultExtension: 'js'},
        'ng2-alfresco-webscript': { main: 'index.js', defaultExtension: 'js'},
        'alfresco-js-api': { main: 'alfresco-js-api.js', defaultExtension: 'js'}
    };
    var ngPackageNames = [
        'common',
        'compiler',
        'core',
        'http',
        'platform-browser',
        'platform-browser-dynamic',
        'router',
        'router-deprecated',
        'upgrade'
    ];
    // Individual files (~300 requests):
    function packIndex(pkgName) {
        packages['@angular/'+pkgName] = { main: 'index.js', defaultExtension: 'js' };
    }
    // Bundled (~40 requests):
    function packUmd(pkgName) {
        packages['@angular/'+pkgName] = { main: '/bundles/' + pkgName + '.umd.js', defaultExtension: 'js' };
    }
    // Most environments should use UMD; some (Karma) need the individual index files
    var setPackageConfig = System.packageWithIndex ? packIndex : packUmd;

    // Add package entries for angular packages
    ngPackageNames.forEach(setPackageConfig);

    // No umd for router yet
    packages['@angular/router'] = { main: 'index.js', defaultExtension: 'js' };

    var config = {
        map: map,
        packages: packages
    };
    System.config(config);
})(this);<|MERGE_RESOLUTION|>--- conflicted
+++ resolved
@@ -20,13 +20,9 @@
         'ng2-activiti-form': 'node_modules/ng2-activiti-form/dist',
         'ng2-alfresco-viewer': 'node_modules/ng2-alfresco-viewer/dist',
         'ng2-alfresco-webscript': 'node_modules/ng2-alfresco-webscript/dist',
-<<<<<<< HEAD
         'ng2-activiti-tasklist': 'node_modules/ng2-activiti-tasklist/dist',
         'alfresco-js-api': 'node_modules/alfresco-js-api/dist'
-=======
-        'ng2-activiti-processlist': 'node_modules/ng2-activiti-processlist/dist',
-        'ng2-activiti-tasklist': 'node_modules/ng2-activiti-tasklist/dist'
->>>>>>> 3ee567ff
+        'ng2-activiti-processlist': 'node_modules/ng2-activiti-processlist/dist'
     };
     // packages tells the System loader how to load when no filename and/or no extension
     var packages = {
